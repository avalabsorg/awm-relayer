# awm-relayer

Standalone relayer for cross-chain Avalanche Warp Message delivery.

## Usage

### Building

Build the relayer by running the included build script:

```bash
./scripts/build.sh
```

Build a Docker image by running the included build script:
```
./scripts/build-local-image.sh
```

### Running

The relayer binary accepts a path to a JSON configuration file as the sole argument. Command line configuration arguments are not currently supported.

```bash
./build/awm-relayer --config-file path-to-config
```

## Architecture

**Note:** The relayer in its current state supports Teleporter messages between `subnet-evm` instances. A handful of abstractions have been added to make the relayer extensible to other Warp message formats and VM types, but this work is ongoing.

### Components

The relayer consists of the following components:

- At the global level:
    - *P2P App Network*: issues signature `AppRequests`
    - *P-Chain client*: gets the validators for a subnet
- Per Source subnet
    - *Subscriber*: listens for logs pertaining to cross-chain message transactions
- Per Destination subnet
    - *Destination RPC client*: broadcasts transactions to the destination

### Data flow

<div align="center">
  <img src="resources/relayer-diagram.png?raw=true">
</div>

## Testing

<<<<<<< HEAD
---

### Unit tests

Unit tests can be ran locally by running the command in root of the project:

```bash
./scripts/test.sh
```

### E2E tests

E2E tests are ran as part of CI, but can also be ran locally. To run the E2E tests locally, you'll need to do the following:
- Install Gingko following the intructions [here](https://onsi.github.io/ginkgo/#installing-ginkgo)
- Clone `subnet-evm` from [Github](https://github.com/ava-labs/subnet-evm) and checkout the correct version as specified in `go.mod` or `scripts/versions.sh`

Next, set up the `avalanchego` build path and `subnet-evm` binary, making sure to install everything in a writeable location (here we use `~/tmp`):

```bash
cd subnet-evm
BASEDIR=~/tmp/e2e-test AVALANCHEGO_BUILD_PATH=~/tmp/e2e-test/avalanchego ./scripts/install_avalanchego_release.sh
./scripts/build.sh ~/tmp/e2e-test/avalanchego/plugins/srEXiWaHuhNyGwPUi444Tu47ZEDwxTWrbQiuD7FmgSAQ6X7Dy
```

Then, in the root of the `awm-relayer` project, run:

```bash
AVALANCHEGO_BUILD_PATH=~/tmp/e2e-test/avalanchego DATA_DIR=~/tmp/e2e-test/data ./scripts/e2e_test.sh
```

Note that any additional E2E tests that run VMs other than `subnet-evm` will need to install and setup the VM binary in the same way.
=======
### Generate Mocks

We use [gomock](https://pkg.go.dev/go.uber.org/mock/gomock) to generate mocks for testing. To generate mocks, run the following command at the root of the project:

```bash
go generate ./...
```
>>>>>>> 074e8aa6
<|MERGE_RESOLUTION|>--- conflicted
+++ resolved
@@ -49,7 +49,6 @@
 
 ## Testing
 
-<<<<<<< HEAD
 ---
 
 ### Unit tests
@@ -81,12 +80,10 @@
 ```
 
 Note that any additional E2E tests that run VMs other than `subnet-evm` will need to install and setup the VM binary in the same way.
-=======
 ### Generate Mocks
 
 We use [gomock](https://pkg.go.dev/go.uber.org/mock/gomock) to generate mocks for testing. To generate mocks, run the following command at the root of the project:
 
 ```bash
 go generate ./...
-```
->>>>>>> 074e8aa6
+```
--- conflicted
+++ resolved
@@ -84,11 +84,6 @@
 
 ## Usage
 
-<<<<<<< HEAD
-### Initialize the repository
-
-- Get all submodules: `git submodule update --init --recursive`
-=======
 ### Options
 
 The relayer binary accepts the following command line options. Other configuration options are not supported via the command line and must be provided via the configuration JSON file or environment variable.
@@ -98,7 +93,10 @@
 awm-relayer --version                                   Display awm-relayer version and exit.
 awm-relayer --help                                      Display awm-relayer usage and exit.
 ```
->>>>>>> 29eea991
+
+### Initialize the repository
+
+- Get all submodules: `git submodule update --init --recursive`
 
 ### Building
 

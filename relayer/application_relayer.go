--- conflicted
+++ resolved
@@ -128,13 +128,8 @@
 
 // Process [msgs] at height [height] by relaying each message to the destination chain.
 // Checkpoints the height with the checkpoint manager when all messages are relayed.
-<<<<<<< HEAD
-// ProcessHeight is expected to be called for every block greater than or equal to the [startingHeight] provided in the cosntructor
+// ProcessHeight is expected to be called for every block greater than or equal to the [startingHeight] provided in the constructor
 func (r *ApplicationRelayer) ProcessHeight(height uint64, handlers []messages.MessageHandler) error {
-=======
-// ProcessHeight is expected to be called for every block greater than or equal to the [startingHeight] provided in the constructor
-func (r *ApplicationRelayer) ProcessHeight(height uint64, msgs []messages.MessageHandler) error {
->>>>>>> 0611a3bf
 	var eg errgroup.Group
 	for _, handler := range handlers {
 		h := handler

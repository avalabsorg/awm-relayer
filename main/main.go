--- conflicted
+++ resolved
@@ -197,15 +197,7 @@
 				cfg.ProcessMissedBlocks,
 				health,
 			)
-<<<<<<< HEAD
-			logger.Info(
-				"Relayer exiting.",
-				zap.String("originBlockchainID", blockchainID.String()),
-			)
-		}()
-=======
 		})
->>>>>>> e4c591b8
 	}
 	err = errGroup.Wait()
 	logger.Error(
@@ -234,7 +226,6 @@
 		zap.String("originBlockchainID", sourceSubnetInfo.BlockchainID),
 	)
 
-<<<<<<< HEAD
 	// Marks when the relayer has finished the catch-up process on startup.
 	// Until that time, we do not know the order in which messages are processed,
 	// since the catch-up process occurs concurrently with normal message processing
@@ -242,11 +233,7 @@
 	// latest processed block to the database without risking missing a block in a fault
 	// scenario.
 	doneCatchingUp := make(chan bool, 1)
-	writeToDB := false
-	relayer, subscriber, err := relayer.NewRelayer(
-=======
 	relayer, err := relayer.NewRelayer(
->>>>>>> e4c591b8
 		logger,
 		metrics,
 		db,
@@ -255,14 +242,10 @@
 		network,
 		responseChan,
 		destinationClients,
-<<<<<<< HEAD
-		processMissedBlocks,
-		doneCatchingUp,
-=======
 		messageCreator,
 		shouldProcessMissedBlocks,
+		doneCatchingUp,
 		relayerHealth,
->>>>>>> e4c591b8
 	)
 	if err != nil {
 		return fmt.Errorf("Failed to create relayer instance: %w", err)
@@ -273,54 +256,8 @@
 	)
 
 	// Wait for logs from the subscribed node
-<<<<<<< HEAD
-	for {
-		select {
-		case <-doneCatchingUp:
-			logger.Info(
-				"Relayer caught up to subscribed node. Starting to write to database.",
-				zap.String("originBlockchainID", sourceSubnetInfo.BlockchainID),
-			)
-			writeToDB = true
-		case txLog := <-subscriber.Logs():
-			logger.Info(
-				"Handling Teleporter submit message log.",
-				zap.String("txId", hex.EncodeToString(txLog.SourceTxID)),
-				zap.String("originBlockchainID", sourceSubnetInfo.BlockchainID),
-				zap.String("sourceAddress", txLog.SourceAddress.String()),
-			)
-
-			// Relay the message to the destination chain. Continue on failure.
-			err = relayer.RelayMessage(&txLog, metrics, messageCreator, writeToDB)
-			if err != nil {
-				logger.Error(
-					"Error relaying message",
-					zap.String("originBlockchainID", sourceSubnetInfo.BlockchainID),
-					zap.Error(err),
-				)
-				continue
-			}
-		case err := <-subscriber.Err():
-			logger.Error(
-				"Received error from subscribed node",
-				zap.String("originBlockchainID", sourceSubnetInfo.BlockchainID),
-				zap.Error(err),
-			)
-			err = subscriber.Subscribe()
-			if err != nil {
-				logger.Error(
-					"Failed to resubscribe to node. Relayer goroutine exiting.",
-					zap.String("originBlockchainID", sourceSubnetInfo.BlockchainID),
-					zap.Error(err),
-				)
-				return
-			}
-		}
-	}
-=======
 	// Will only return on error or context cancellation
 	return relayer.ProcessLogs(ctx)
->>>>>>> e4c591b8
 }
 
 func startMetricsServer(logger logging.Logger, gatherer prometheus.Gatherer, port uint32) {

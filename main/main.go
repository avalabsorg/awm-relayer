// Copyright (C) 2023, Ava Labs, Inc. All rights reserved.
// See the file LICENSE for licensing terms.

package main

import (
	"context"
	"encoding/hex"
	"fmt"
	"log"
	"net/http"
	"os"

	"github.com/ava-labs/awm-relayer/messages"
	offchainregistry "github.com/ava-labs/awm-relayer/messages/off-chain-registry"
	"github.com/ava-labs/awm-relayer/messages/teleporter"

	"github.com/alexliesenfeld/health"
	"github.com/ava-labs/avalanchego/api/metrics"
	"github.com/ava-labs/avalanchego/ids"
	"github.com/ava-labs/avalanchego/message"
	"github.com/ava-labs/avalanchego/utils/constants"
	"github.com/ava-labs/avalanchego/utils/logging"
	"github.com/ava-labs/awm-relayer/config"
	"github.com/ava-labs/awm-relayer/database"
	"github.com/ava-labs/awm-relayer/peers"
	"github.com/ava-labs/awm-relayer/relayer"
	"github.com/ava-labs/awm-relayer/types"
	relayerTypes "github.com/ava-labs/awm-relayer/types"
	"github.com/ava-labs/awm-relayer/utils"
	"github.com/ava-labs/awm-relayer/vms"
	"github.com/ava-labs/subnet-evm/ethclient"
	"github.com/ethereum/go-ethereum/common"
	"github.com/prometheus/client_golang/prometheus"
	"github.com/prometheus/client_golang/prometheus/promhttp"
	"go.uber.org/atomic"
	"go.uber.org/zap"
	"golang.org/x/sync/errgroup"
)

var version = "v0.0.0-dev"

func main() {
	fs := config.BuildFlagSet()
	if err := fs.Parse(os.Args[1:]); err != nil {
		config.DisplayUsageText()
		panic(fmt.Errorf("couldn't parse flags: %w", err))
	}
	// If the version flag is set, display the version then exit
	displayVersion, err := fs.GetBool(config.VersionKey)
	if err != nil {
		panic(fmt.Errorf("error reading %s flag value: %w", config.VersionKey, err))
	}
	if displayVersion {
		fmt.Printf("%s\n", version)
		os.Exit(0)
	}
	// If the help flag is set, output the usage text then exit
	help, err := fs.GetBool(config.HelpKey)
	if err != nil {
		panic(fmt.Errorf("error reading %s flag value: %w", config.HelpKey, err))
	}
	if help {
		config.DisplayUsageText()
		os.Exit(0)
	}

	v, err := config.BuildViper(fs)
	if err != nil {
		panic(fmt.Errorf("couldn't configure flags: %w", err))
	}

	cfg, optionOverwritten, err := config.BuildConfig(v)
	if err != nil {
		panic(fmt.Errorf("couldn't build config: %w", err))
	}
	// Initialize the Warp Quorum values by fetching via RPC
	// We do this here so that BuildConfig doesn't need to make RPC calls
	if err = cfg.InitializeWarpQuorums(); err != nil {
		panic(fmt.Errorf("couldn't initialize warp quorums: %w", err))
	}

	logLevel, err := logging.ToLevel(cfg.LogLevel)
	if err != nil {
		panic(fmt.Errorf("error with log level: %w", err))
	}

	logger := logging.NewLogger(
		"awm-relayer",
		logging.NewWrappedCore(
			logLevel,
			os.Stdout,
			logging.JSON.ConsoleEncoder(),
		),
	)

	logger.Info("Initializing awm-relayer")
	overwrittenLog := ""
	if optionOverwritten {
		overwrittenLog = " Some options were overwritten"
	}
	logger.Info(fmt.Sprintf("Set config options.%s", overwrittenLog))

	// Initialize all destination clients
	logger.Info("Initializing destination clients")
	destinationClients, err := vms.CreateDestinationClients(logger, cfg)
	if err != nil {
		logger.Fatal("Failed to create destination clients", zap.Error(err))
		panic(err)
	}

	// Initialize all source clients
	logger.Info("Initializing destination clients")
	sourceClients, err := createSourceClients(context.Background(), logger, &cfg)
	if err != nil {
		logger.Fatal("Failed to create source clients", zap.Error(err))
		panic(err)
	}

	// Initialize metrics gathered through prometheus
	gatherer, registerer, err := initializeMetrics()
	if err != nil {
		logger.Fatal("Failed to set up prometheus metrics", zap.Error(err))
		panic(err)
	}

	// Initialize the global app request network
	logger.Info("Initializing app request network")

	// The app request network generates P2P networking logs that are verbose at the info level.
	// Unless the log level is debug or lower, set the network log level to error to avoid spamming the logs.
	networkLogLevel := logging.Error
	if logLevel <= logging.Debug {
		networkLogLevel = logLevel
	}
	network, err := peers.NewNetwork(
		networkLogLevel,
		registerer,
		&cfg,
	)
	if err != nil {
		logger.Fatal("Failed to create app request network", zap.Error(err))
		panic(err)
	}

	// Each goroutine will have an atomic bool that it can set to false if it ever disconnects from its subscription.
	relayerHealth := make(map[ids.ID]*atomic.Bool)

	checker := health.NewChecker(
		health.WithCheck(health.Check{
			Name: "relayers-all",
			Check: func(context.Context) error {
				// Store the IDs as the cb58 encoding
				var unhealthyRelayers []string
				for id, health := range relayerHealth {
					if !health.Load() {
						unhealthyRelayers = append(unhealthyRelayers, id.String())
					}
				}

				if len(unhealthyRelayers) > 0 {
					return fmt.Errorf("relayers are unhealthy for blockchains %v", unhealthyRelayers)
				}
				return nil
			},
		}),
	)

	startMetricsServer(logger, gatherer, cfg.MetricsPort)

	relayerMetrics, err := relayer.NewApplicationRelayerMetrics(registerer)
	if err != nil {
		logger.Fatal("Failed to create application relayer metrics", zap.Error(err))
		panic(err)
	}

	// Initialize message creator passed down to relayers for creating app requests.
	messageCreator, err := message.NewCreator(logger, registerer, "message_creator", constants.DefaultNetworkCompressionType, constants.DefaultNetworkMaximumInboundTimeout)
	if err != nil {
		logger.Fatal("Failed to create message creator", zap.Error(err))
		panic(err)
	}

	// Initialize the database
	db, err := database.NewDatabase(logger, &cfg)
	if err != nil {
		logger.Fatal("Failed to create database", zap.Error(err))
		panic(err)
	}

	// Initialize the global write ticker
	ticker := utils.NewTicker(cfg.DBWriteIntervalSeconds)
	go ticker.Run()

	messageHandlerFactories, err := createMessageHandlerFactories(logger, &cfg)
	if err != nil {
		logger.Fatal("Failed to create Message Handler Factories", zap.Error(err))
		panic(err)
	}

	applicationRelayers, minHeights, err := createApplicationRelayers(
		context.Background(),
		logger,
		relayerMetrics,
		db,
		ticker,
		network,
		messageCreator,
		&cfg,
		sourceClients,
		destinationClients,
	)
	if err != nil {
		logger.Fatal("Failed to create Application Relayers", zap.Error(err))
		panic(err)
	}
	relayer.SetMessageCoordinator(logger, messageHandlerFactories, applicationRelayers)

	// Initialize the API after the message coordinator is set
	http.Handle("/health", health.NewHandler(checker))
	http.Handle("/relay-message", relayer.RelayMessageAPIHandler())

	// start the health check server
	go func() {
		log.Fatalln(http.ListenAndServe(fmt.Sprintf(":%d", cfg.APIPort), nil))
	}()

	// Gather manual Warp messages specified in the configuration
	manualWarpMessages := make(map[ids.ID][]*relayerTypes.WarpMessageInfo)
	for _, msg := range cfg.ManualWarpMessages {
		sourceBlockchainID := msg.GetSourceBlockchainID()
		unsignedMsg, err := types.UnpackWarpMessage(msg.GetUnsignedMessageBytes())
		if err != nil {
			logger.Fatal(
				"Failed to unpack manual Warp message",
				zap.String("warpMessageBytes", hex.EncodeToString(msg.GetUnsignedMessageBytes())),
				zap.Error(err),
			)
			panic(err)
		}
		warpLogInfo := relayerTypes.WarpMessageInfo{
			SourceAddress:   msg.GetSourceAddress(),
			UnsignedMessage: unsignedMsg,
		}
		manualWarpMessages[sourceBlockchainID] = append(manualWarpMessages[sourceBlockchainID], &warpLogInfo)
	}

	// Create listeners for each of the subnets configured as a source
	errGroup, ctx := errgroup.WithContext(context.Background())
	for _, s := range cfg.SourceBlockchains {
		sourceBlockchain := s

		isHealthy := atomic.NewBool(true)
		relayerHealth[s.GetBlockchainID()] = isHealthy

		errGroup.Go(func() error {
<<<<<<< HEAD
			return relayer.ProcessManualWarpMessages(manualWarpMessages[sourceBlockchain.GetBlockchainID()])
		})
=======
			// Dial the eth client
			ethClient, err := utils.DialWithConfig(
				context.Background(),
				sourceBlockchain.RPCEndpoint.BaseURL,
				sourceBlockchain.RPCEndpoint.HTTPHeaders,
				sourceBlockchain.RPCEndpoint.QueryParams,
			)
			if err != nil {
				logger.Error(
					"Failed to connect to node via RPC",
					zap.String("blockchainID", sourceBlockchain.BlockchainID),
					zap.Error(err),
				)
				return err
			}

			// Create the ApplicationRelayers
			applicationRelayers, minHeight, err := createApplicationRelayers(
				ctx,
				logger,
				metrics,
				db,
				ticker,
				*sourceBlockchain,
				network,
				messageCreator,
				&cfg,
				ethClient,
				destinationClients,
			)
			if err != nil {
				logger.Error(
					"Failed to create application relayers",
					zap.String("blockchainID", sourceBlockchain.BlockchainID),
					zap.Error(err),
				)
				return err
			}
			logger.Info(
				"Created application relayers",
				zap.String("blockchainID", sourceBlockchain.BlockchainID),
			)
>>>>>>> 7e18908d

		// errgroup will cancel the context when the first goroutine returns an error
		errGroup.Go(func() error {
			// runListener runs until it errors or the context is cancelled by another goroutine
			return relayer.RunListener(
				ctx,
				logger,
				*sourceBlockchain,
				sourceClients[sourceBlockchain.GetBlockchainID()],
				isHealthy,
				cfg.ProcessMissedBlocks,
				minHeights[sourceBlockchain.GetBlockchainID()],
			)
		})
	}
	err = errGroup.Wait()
	logger.Error("Relayer exiting.", zap.Error(err))
}

func createMessageHandlerFactories(
	logger logging.Logger,
	globalConfig *config.Config,
) (map[ids.ID]map[common.Address]messages.MessageHandlerFactory, error) {
	messageHandlerFactories := make(map[ids.ID]map[common.Address]messages.MessageHandlerFactory)
	for _, sourceBlockchain := range globalConfig.SourceBlockchains {
		messageHandlerFactoriesForSource := make(map[common.Address]messages.MessageHandlerFactory)
		// Create message managers for each supported message protocol
		for addressStr, cfg := range sourceBlockchain.MessageContracts {
			address := common.HexToAddress(addressStr)
			format := cfg.MessageFormat
			var (
				m   messages.MessageHandlerFactory
				err error
			)
			switch config.ParseMessageProtocol(format) {
			case config.TELEPORTER:
				m, err = teleporter.NewMessageHandlerFactory(
					logger,
					address,
					cfg,
				)
			case config.OFF_CHAIN_REGISTRY:
				m, err = offchainregistry.NewMessageHandlerFactory(
					logger,
					cfg,
				)
			default:
				m, err = nil, fmt.Errorf("invalid message format %s", format)
			}
			if err != nil {
				logger.Error("Failed to create message manager", zap.Error(err))
				return nil, err
			}
			messageHandlerFactoriesForSource[address] = m
		}
		messageHandlerFactories[sourceBlockchain.GetBlockchainID()] = messageHandlerFactoriesForSource
	}
	return messageHandlerFactories, nil
}

func createSourceClients(
	ctx context.Context,
	logger logging.Logger,
	cfg *config.Config,
) (map[ids.ID]ethclient.Client, error) {
	var err error
	clients := make(map[ids.ID]ethclient.Client)

	for _, sourceBlockchain := range cfg.SourceBlockchains {
		clients[sourceBlockchain.GetBlockchainID()], err = ethclient.DialWithConfig(
			ctx,
			sourceBlockchain.RPCEndpoint.BaseURL,
			sourceBlockchain.RPCEndpoint.HTTPHeaders,
			sourceBlockchain.RPCEndpoint.QueryParams,
		)
		if err != nil {
			logger.Error(
				"Failed to connect to node via RPC",
				zap.String("blockchainID", sourceBlockchain.BlockchainID),
				zap.Error(err),
			)
			return nil, err
		}
	}
	return clients, nil
}

// Returns a map of application relayers, as well as a map of source blockchain IDs to starting heights.
func createApplicationRelayers(
	ctx context.Context,
	logger logging.Logger,
	relayerMetrics *relayer.ApplicationRelayerMetrics,
	db database.RelayerDatabase,
	ticker *utils.Ticker,
	network *peers.AppRequestNetwork,
	messageCreator message.Creator,
	cfg *config.Config,
	sourceClients map[ids.ID]ethclient.Client,
	destinationClients map[ids.ID]vms.DestinationClient,
) (map[common.Hash]*relayer.ApplicationRelayer, map[ids.ID]uint64, error) {
	applicationRelayers := make(map[common.Hash]*relayer.ApplicationRelayer)
	minHeights := make(map[ids.ID]uint64)
	for _, sourceBlockchain := range cfg.SourceBlockchains {
		currentHeight, err := sourceClients[sourceBlockchain.GetBlockchainID()].BlockNumber(ctx)
		if err != nil {
			logger.Error("Failed to get current block height", zap.Error(err))
			return nil, nil, err
		}

		// Create the ApplicationRelayers
		applicationRelayersForSource, minHeight, err := createApplicationRelayersForSourceChain(
			ctx,
			logger,
			relayerMetrics,
			db,
			ticker,
			*sourceBlockchain,
			network,
			messageCreator,
			cfg,
			currentHeight,
			destinationClients,
		)
		if err != nil {
			logger.Error(
				"Failed to create application relayers",
				zap.String("blockchainID", sourceBlockchain.BlockchainID),
				zap.Error(err),
			)
			return nil, nil, err
		}

		for relayerID, applicationRelayer := range applicationRelayersForSource {
			applicationRelayers[relayerID] = applicationRelayer
		}
		minHeights[sourceBlockchain.GetBlockchainID()] = minHeight

		logger.Info(
			"Created application relayers",
			zap.String("blockchainID", sourceBlockchain.BlockchainID),
		)
	}
	return applicationRelayers, minHeights, nil
}

// createApplicationRelayers creates Application Relayers for a given source blockchain.
func createApplicationRelayersForSourceChain(
	ctx context.Context,
	logger logging.Logger,
	metrics *relayer.ApplicationRelayerMetrics,
	db database.RelayerDatabase,
	ticker *utils.Ticker,
	sourceBlockchain config.SourceBlockchain,
	network *peers.AppRequestNetwork,
	messageCreator message.Creator,
	cfg *config.Config,
	currentHeight uint64,
	destinationClients map[ids.ID]vms.DestinationClient,
) (map[common.Hash]*relayer.ApplicationRelayer, uint64, error) {
	// Create the ApplicationRelayers
	logger.Info(
		"Creating application relayers",
		zap.String("originBlockchainID", sourceBlockchain.BlockchainID),
	)
	applicationRelayers := make(map[common.Hash]*relayer.ApplicationRelayer)

	// Each ApplicationRelayer determines its starting height based on the database state.
	// The Listener begins processing messages starting from the minimum height across all the ApplicationRelayers
	minHeight := uint64(0)
	for _, relayerID := range database.GetSourceBlockchainRelayerIDs(&sourceBlockchain) {
		height, err := database.CalculateStartingBlockHeight(
			logger,
			db,
			relayerID,
			sourceBlockchain.ProcessHistoricalBlocksFromHeight,
			currentHeight,
		)
		if err != nil {
			logger.Error(
				"Failed to calculate starting block height",
				zap.String("relayerID", relayerID.ID.String()),
				zap.Error(err),
			)
			return nil, 0, err
		}
		if minHeight == 0 || height < minHeight {
			minHeight = height
		}
		applicationRelayer, err := relayer.NewApplicationRelayer(
			logger,
			metrics,
			network,
			messageCreator,
			relayerID,
			db,
			ticker,
			destinationClients[relayerID.DestinationBlockchainID],
			sourceBlockchain,
			height,
			cfg,
		)
		if err != nil {
			logger.Error(
				"Failed to create application relayer",
				zap.String("relayerID", relayerID.ID.String()),
				zap.Error(err),
			)
			return nil, 0, err
		}
		applicationRelayers[relayerID.ID] = applicationRelayer
	}
	return applicationRelayers, minHeight, nil
}

func startMetricsServer(logger logging.Logger, gatherer prometheus.Gatherer, port uint16) {
	http.Handle("/metrics", promhttp.HandlerFor(gatherer, promhttp.HandlerOpts{}))

	go func() {
		logger.Info("starting metrics server...",
			zap.Uint16("port", port))
		log.Fatalln(http.ListenAndServe(fmt.Sprintf(":%d", port), nil))
	}()
}

func initializeMetrics() (prometheus.Gatherer, prometheus.Registerer, error) {
	gatherer := metrics.NewMultiGatherer()
	registry := prometheus.NewRegistry()
	if err := gatherer.Register("app", registry); err != nil {
		return nil, nil, err
	}
	return gatherer, registry, nil
}<|MERGE_RESOLUTION|>--- conflicted
+++ resolved
@@ -254,53 +254,8 @@
 		relayerHealth[s.GetBlockchainID()] = isHealthy
 
 		errGroup.Go(func() error {
-<<<<<<< HEAD
 			return relayer.ProcessManualWarpMessages(manualWarpMessages[sourceBlockchain.GetBlockchainID()])
 		})
-=======
-			// Dial the eth client
-			ethClient, err := utils.DialWithConfig(
-				context.Background(),
-				sourceBlockchain.RPCEndpoint.BaseURL,
-				sourceBlockchain.RPCEndpoint.HTTPHeaders,
-				sourceBlockchain.RPCEndpoint.QueryParams,
-			)
-			if err != nil {
-				logger.Error(
-					"Failed to connect to node via RPC",
-					zap.String("blockchainID", sourceBlockchain.BlockchainID),
-					zap.Error(err),
-				)
-				return err
-			}
-
-			// Create the ApplicationRelayers
-			applicationRelayers, minHeight, err := createApplicationRelayers(
-				ctx,
-				logger,
-				metrics,
-				db,
-				ticker,
-				*sourceBlockchain,
-				network,
-				messageCreator,
-				&cfg,
-				ethClient,
-				destinationClients,
-			)
-			if err != nil {
-				logger.Error(
-					"Failed to create application relayers",
-					zap.String("blockchainID", sourceBlockchain.BlockchainID),
-					zap.Error(err),
-				)
-				return err
-			}
-			logger.Info(
-				"Created application relayers",
-				zap.String("blockchainID", sourceBlockchain.BlockchainID),
-			)
->>>>>>> 7e18908d
 
 		// errgroup will cancel the context when the first goroutine returns an error
 		errGroup.Go(func() error {

// Copyright (C) 2023, Ava Labs, Inc. All rights reserved.
// See the file LICENSE for licensing terms.

package utils

import (
	"errors"
	"fmt"
	"math/big"
	"net/url"
	"strings"

	"github.com/ethereum/go-ethereum/common"
)

const (
	// TODO: Revisit these constant values once we are using the subnet-evm branch with finalized
	// Warp implementation. Should evaluate the maximum gas used by the Teleporter contract "receiveCrossChainMessage"
	// method, excluding the call to execute the message payload.
	ReceiveCrossChainMessageStaticGasCost           uint64 = 2_000_000
	ReceiveCrossChainMessageGasCostPerAggregatedKey uint64 = 1_000
)

var (
	// Errors
	ErrNilInput = errors.New("nil input")
	ErrTooLarge = errors.New("exceeds uint256 maximum value")
)

//
// AWM Utils
//

// CheckStakeWeightExceedsThreshold returns true if the accumulated signature weight is at least [quorumNum]/[quorumDen] of [totalWeight].
func CheckStakeWeightExceedsThreshold(accumulatedSignatureWeight *big.Int, totalWeight uint64, quorumNumerator uint64, quorumDenominator uint64) bool {
	if accumulatedSignatureWeight == nil {
		return false
	}

	// Verifies that quorumNum * totalWeight <= quorumDen * sigWeight
	totalWeightBI := new(big.Int).SetUint64(totalWeight)
	scaledTotalWeight := new(big.Int).Mul(totalWeightBI, new(big.Int).SetUint64(quorumNumerator))
	scaledSigWeight := new(big.Int).Mul(accumulatedSignatureWeight, new(big.Int).SetUint64(quorumDenominator))

	return scaledTotalWeight.Cmp(scaledSigWeight) != 1
}

//
// Generic Utils
//

// BigToHashSafe ensures that a bignum value is able to fit into a 32 byte buffer before converting it to a common.Hash
// Returns an error if overflow/truncation would occur by trying to perfom this operation.
func BigToHashSafe(in *big.Int) (common.Hash, error) {
	if in == nil {
		return common.Hash{}, ErrNilInput
	}

	bytes := in.Bytes()
	if len(bytes) > common.HashLength {
		return common.Hash{}, ErrTooLarge
	}

	return common.BytesToHash(bytes), nil
}

func ConvertProtocol(URLString, protocol string) (string, error) {
	var (
		u   *url.URL
		err error
	)
	if u, err = url.ParseRequestURI(URLString); err != nil {
		return "", fmt.Errorf("invalid url")
	}

	u.Scheme = protocol
	if _, err = url.ParseRequestURI(u.String()); err != nil {
		return "", fmt.Errorf("invalid protocol")
	}

	return u.String(), nil
}

// SanitizeHexString removes the "0x" prefix from a hex string if it exists.
// Otherwise, returns the original string.
func SanitizeHexString(hex string) string {
	if len(hex)%2 != 0 || len(hex) < 2 {
		return hex
	}

	if hex[:2] == "0x" {
		return hex[2:]
	}
	return hex
}

<<<<<<< HEAD
func MaxBigInt(a, b *big.Int) *big.Int {
	if a.Cmp(b) > 0 {
		return new(big.Int).Set(a)
	}
	return new(big.Int).Set(b)
=======
// StripFromString strips the input string starting from the first occurrence of the substring.
func StripFromString(input, substring string) string {
	index := strings.Index(input, substring)
	if index == -1 {
		// Substring not found, return the original string
		return input
	}

	// Strip the string starting from the found substring
	strippedString := input[:index]

	return strippedString
>>>>>>> e2d197f5
}<|MERGE_RESOLUTION|>--- conflicted
+++ resolved
@@ -94,13 +94,13 @@
 	return hex
 }
 
-<<<<<<< HEAD
 func MaxBigInt(a, b *big.Int) *big.Int {
 	if a.Cmp(b) > 0 {
 		return new(big.Int).Set(a)
 	}
 	return new(big.Int).Set(b)
-=======
+}
+
 // StripFromString strips the input string starting from the first occurrence of the substring.
 func StripFromString(input, substring string) string {
 	index := strings.Index(input, substring)
@@ -113,5 +113,4 @@
 	strippedString := input[:index]
 
 	return strippedString
->>>>>>> e2d197f5
 }
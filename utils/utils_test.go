--- conflicted
+++ resolved
@@ -91,16 +91,9 @@
 			expectedResult: "0x1234g",
 		},
 	}
-<<<<<<< HEAD
-	for i, testCase := range testCases {
-		actualResult := SanitizeHexString(testCase.hash)
-		if actualResult != testCase.expectedResult {
-			t.Errorf("test case %d had unexpected result. Actual: %s, Expected: %s", i, actualResult, testCase.expectedResult)
-		}
-=======
 	for _, testCase := range testCases {
 		t.Run(testCase.name, func(t *testing.T) {
-			actualResult := SanitizeHashString(testCase.hash)
+			actualResult := SanitizeHexString(testCase.hash)
 			require.Equal(t, testCase.expectedResult, actualResult)
 		})
 	}
@@ -161,6 +154,5 @@
 			actualResult := CheckStakeWeightExceedsThreshold(new(big.Int).SetUint64(testCase.accumulatedSignatureWeight), testCase.totalWeight, testCase.quorumNumerator, testCase.quorumDenominator)
 			require.Equal(t, testCase.expectedResult, actualResult)
 		})
->>>>>>> 074e8aa6
 	}
 }
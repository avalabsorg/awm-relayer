// Copyright (C) 2023, Ava Labs, Inc. All rights reserved.
// See the file LICENSE for licensing terms.

package peers

import (
	"context"
	"math/big"
	"os"
	"sync"
	"time"

	"github.com/ava-labs/avalanchego/ids"
	"github.com/ava-labs/avalanchego/network"
	snowVdrs "github.com/ava-labs/avalanchego/snow/validators"
	"github.com/ava-labs/avalanchego/utils/constants"
	"github.com/ava-labs/avalanchego/utils/ips"
	"github.com/ava-labs/avalanchego/utils/logging"
	"github.com/ava-labs/avalanchego/utils/set"
	"github.com/ava-labs/avalanchego/vms/platformvm/warp"
	"github.com/ava-labs/awm-relayer/config"
	"github.com/ava-labs/awm-relayer/peers/validators"
	"github.com/ava-labs/awm-relayer/utils"
	"github.com/prometheus/client_golang/prometheus"
	"go.uber.org/zap"
)

const (
	InboundMessageChannelSize = 1000
	DefaultAppRequestTimeout  = time.Second * 2
)

type AppRequestNetwork struct {
	Network         network.Network
	Handler         *RelayerExternalHandler
	infoAPI         *InfoAPI
	logger          logging.Logger
	lock            *sync.Mutex
	validatorClient *validators.CanonicalValidatorClient
}

// NewNetwork connects to a peers at the app request level.
func NewNetwork(
	logLevel logging.Level,
	registerer prometheus.Registerer,
	cfg *config.Config,
<<<<<<< HEAD
	infoClient info.Client,
	pChainClient platformvm.Client,
) (*AppRequestNetwork, error) {
=======
) (*AppRequestNetwork, map[ids.ID]chan message.InboundMessage, error) {
>>>>>>> 271c571f
	logger := logging.NewLogger(
		"awm-relayer-p2p",
		logging.NewWrappedCore(
			logLevel,
			os.Stdout,
			logging.JSON.ConsoleEncoder(),
		),
	)

<<<<<<< HEAD
	networkID, err := infoClient.GetNetworkID(context.Background())
	if err != nil {
		logger.Error(
			"Failed to get network ID",
			zap.Error(err),
		)
		return nil, err
	}

=======
>>>>>>> 271c571f
	// Create the test network for AppRequests
	var trackedSubnets set.Set[ids.ID]
	for _, sourceBlockchain := range cfg.SourceBlockchains {
		trackedSubnets.Add(sourceBlockchain.GetSubnetID())
	}

	handler, err := NewRelayerExternalHandler(logger, registerer)
	if err != nil {
		logger.Error(
			"Failed to create p2p network handler",
			zap.Error(err),
		)
		return nil, err
	}

	infoAPI, err := NewInfoAPI(cfg.InfoAPI)
	if err != nil {
		logger.Error(
			"Failed to create info API",
			zap.Error(err),
		)
		return nil, nil, err
	}
	networkID, err := infoAPI.GetNetworkID(context.Background())
	if err != nil {
		logger.Error(
			"Failed to get network ID",
			zap.Error(err),
		)
		return nil, nil, err
	}

	testNetwork, err := network.NewTestNetwork(logger, networkID, snowVdrs.NewManager(), trackedSubnets, handler)
	if err != nil {
		logger.Error(
			"Failed to create test network",
			zap.Error(err),
		)
		return nil, err
	}

	validatorClient := validators.NewCanonicalValidatorClient(logger, cfg.PChainAPI)

	arNetwork := &AppRequestNetwork{
		Network:         testNetwork,
		Handler:         handler,
		infoAPI:         infoAPI,
		logger:          logger,
		lock:            new(sync.Mutex),
		validatorClient: validatorClient,
	}

	// Manually connect to the validators of each of the source subnets.
	// We return an error if we are unable to connect to sufficient stake on any of the subnets.
	// Sufficient stake is determined by the Warp quora of the configured supported destinations,
	// or if the subnet supports all destinations, by the quora of all configured destinations.
	for _, sourceBlockchain := range cfg.SourceBlockchains {
		if sourceBlockchain.GetSubnetID() == constants.PrimaryNetworkID {
			if err := arNetwork.connectToPrimaryNetworkPeers(cfg, sourceBlockchain); err != nil {
				return nil, err
			}
		} else {
			if err := arNetwork.connectToNonPrimaryNetworkPeers(cfg, sourceBlockchain); err != nil {
				return nil, err
			}
		}
	}

	go logger.RecoverAndPanic(func() {
		testNetwork.Dispatch()
	})

	return arNetwork, nil
}

// ConnectPeers connects the network to peers with the given nodeIDs.
// Returns the set of nodeIDs that were successfully connected to.
func (n *AppRequestNetwork) ConnectPeers(nodeIDs set.Set[ids.NodeID]) set.Set[ids.NodeID] {
	n.lock.Lock()
	defer n.lock.Unlock()

	// First, check if we are already connected to all the peers
	connectedPeers := n.Network.PeerInfo(nodeIDs.List())
	if len(connectedPeers) == nodeIDs.Len() {
		return nodeIDs
	}

	// If we are not connected to all the peers already, then we have to iterate
	// through the full list of peers obtained from the info API. Rather than iterating
	// through connectedPeers for already tracked peers, just iterate through the full list,
	// re-adding connections to already tracked peers.

	// Get the list of peers
	peers, err := n.infoAPI.Peers(context.Background())
	if err != nil {
		n.logger.Error(
			"Failed to get peers",
			zap.Error(err),
		)
		return nil
	}

	// Attempt to connect to each peer
	var trackedNodes set.Set[ids.NodeID]
	for _, peer := range peers {
		if nodeIDs.Contains(peer.ID) {
			ipPort, err := ips.ToIPPort(peer.PublicIP)
			if err != nil {
				n.logger.Error(
					"Failed to parse peer IP",
					zap.String("beaconIP", peer.PublicIP),
					zap.Error(err),
				)
				continue
			}
			trackedNodes.Add(peer.ID)
			n.Network.ManuallyTrack(peer.ID, ipPort)
			if len(trackedNodes) == nodeIDs.Len() {
				return trackedNodes
			}
		}
	}

	// If the Info API node is in nodeIDs, it will not be reflected in the call to info.Peers.
	// In this case, we need to manually track the API node.
	if apiNodeID, _, err := n.infoAPI.GetNodeID(context.Background()); err != nil {
		n.logger.Error(
			"Failed to get API Node ID",
			zap.Error(err),
		)
	} else if nodeIDs.Contains(apiNodeID) {
		if apiNodeIP, err := n.infoAPI.GetNodeIP(context.Background()); err != nil {
			n.logger.Error(
				"Failed to get API Node IP",
				zap.Error(err),
			)
		} else if ipPort, err := ips.ToIPPort(apiNodeIP); err != nil {
			n.logger.Error(
				"Failed to parse API Node IP",
				zap.String("nodeIP", apiNodeIP),
				zap.Error(err),
			)
		} else {
			trackedNodes.Add(apiNodeID)
			n.Network.ManuallyTrack(apiNodeID, ipPort)
		}
	}

	return trackedNodes
}

// Helper struct to hold connected validator information
// Warp Validators sharing the same BLS key may consist of multiple nodes,
// so we need to track the node ID to validator index mapping
type ConnectedCanonicalValidators struct {
	ConnectedWeight       uint64
	TotalValidatorWeight  uint64
	ValidatorSet          []*warp.Validator
	nodeValidatorIndexMap map[ids.NodeID]int
}

// Returns the Warp Validator and its index in the canonical Validator ordering for a given nodeID
func (c *ConnectedCanonicalValidators) GetValidator(nodeID ids.NodeID) (*warp.Validator, int) {
	return c.ValidatorSet[c.nodeValidatorIndexMap[nodeID]], c.nodeValidatorIndexMap[nodeID]
}

// ConnectToCanonicalValidators connects to the canonical validators of the given subnet and returns the connected
// validator information
func (n *AppRequestNetwork) ConnectToCanonicalValidators(subnetID ids.ID) (*ConnectedCanonicalValidators, error) {
	// Get the subnet's current canonical validator set
	validatorSet, totalValidatorWeight, err := n.validatorClient.GetCurrentCanonicalValidatorSet(subnetID)
	if err != nil {
		return nil, err
	}

	// We make queries to node IDs, not unique validators as represented by a BLS pubkey, so we need this map to track
	// responses from nodes and populate the signatureMap with the corresponding validator signature
	// This maps node IDs to the index in the canonical validator set
	nodeValidatorIndexMap := make(map[ids.NodeID]int)
	for i, vdr := range validatorSet {
		for _, node := range vdr.NodeIDs {
			nodeValidatorIndexMap[node] = i
		}
	}

	// Manually connect to all peers in the validator set
	// If new peers are connected, AppRequests may fail while the handshake is in progress.
	// In that case, AppRequests to those nodes will be retried in the next iteration of the retry loop.
	nodeIDs := set.NewSet[ids.NodeID](len(nodeValidatorIndexMap))
	for node := range nodeValidatorIndexMap {
		nodeIDs.Add(node)
	}
	connectedNodes := n.ConnectPeers(nodeIDs)

	// Check if we've connected to a stake threshold of nodes
	connectedWeight := uint64(0)
	for node := range connectedNodes {
		connectedWeight += validatorSet[nodeValidatorIndexMap[node]].Weight
	}
	return &ConnectedCanonicalValidators{
		ConnectedWeight:       connectedWeight,
		TotalValidatorWeight:  totalValidatorWeight,
		ValidatorSet:          validatorSet,
		nodeValidatorIndexMap: nodeValidatorIndexMap,
	}, nil
}

// Private helpers

// Connect to the validators of the source blockchain. For each destination blockchain, verify that we have connected to a threshold of stake.
func (n *AppRequestNetwork) connectToNonPrimaryNetworkPeers(cfg *config.Config, sourceBlockchain *config.SourceBlockchain) error {
	subnetID := sourceBlockchain.GetSubnetID()
	connectedValidators, err := n.ConnectToCanonicalValidators(subnetID)
	if err != nil {
		n.logger.Error(
			"Failed to connect to canonical validators",
			zap.String("subnetID", subnetID.String()),
			zap.Error(err),
		)
		return err
	}
	for _, destination := range sourceBlockchain.SupportedDestinations {
		blockchainID := destination.GetBlockchainID()
		if ok, quorum, err := n.checkForSufficientConnectedStake(cfg, connectedValidators, blockchainID); !ok {
			n.logger.Error(
				"Failed to connect to a threshold of stake",
				zap.String("destinationBlockchainID", blockchainID.String()),
				zap.Uint64("connectedWeight", connectedValidators.ConnectedWeight),
				zap.Uint64("totalValidatorWeight", connectedValidators.TotalValidatorWeight),
				zap.Any("warpQuorum", quorum),
			)
			return err
		}
	}
	return nil
}

// Connect to the validators of the destination blockchains. Verify that we have connected to a threshold of stake for each blockchain.
func (n *AppRequestNetwork) connectToPrimaryNetworkPeers(cfg *config.Config, sourceBlockchain *config.SourceBlockchain) error {
	for _, destination := range sourceBlockchain.SupportedDestinations {
		blockchainID := destination.GetBlockchainID()
		subnetID := cfg.GetSubnetID(blockchainID)
		connectedValidators, err := n.ConnectToCanonicalValidators(subnetID)
		if err != nil {
			n.logger.Error(
				"Failed to connect to canonical validators",
				zap.String("subnetID", subnetID.String()),
				zap.Error(err),
			)
			return err
		}

		if ok, quorum, err := n.checkForSufficientConnectedStake(cfg, connectedValidators, blockchainID); !ok {
			n.logger.Error(
				"Failed to connect to a threshold of stake",
				zap.String("destinationBlockchainID", blockchainID.String()),
				zap.Uint64("connectedWeight", connectedValidators.ConnectedWeight),
				zap.Uint64("totalValidatorWeight", connectedValidators.TotalValidatorWeight),
				zap.Any("warpQuorum", quorum),
			)
			return err
		}
	}
	return nil
}

// Fetch the warp quorum from the config and check if the connected stake exceeds the threshold
func (n *AppRequestNetwork) checkForSufficientConnectedStake(
	cfg *config.Config,
	connectedValidators *ConnectedCanonicalValidators,
	destinationBlockchainID ids.ID,
) (bool, *config.WarpQuorum, error) {
	quorum, err := cfg.GetWarpQuorum(destinationBlockchainID)
	if err != nil {
		n.logger.Error(
			"Failed to get warp quorum from config",
			zap.String("destinationBlockchainID", destinationBlockchainID.String()),
			zap.Error(err),
		)
		return false, nil, err
	}
	return utils.CheckStakeWeightExceedsThreshold(
		big.NewInt(0).SetUint64(connectedValidators.ConnectedWeight),
		connectedValidators.TotalValidatorWeight,
		quorum.QuorumNumerator,
		quorum.QuorumDenominator,
	), &quorum, nil
}<|MERGE_RESOLUTION|>--- conflicted
+++ resolved
@@ -44,13 +44,7 @@
 	logLevel logging.Level,
 	registerer prometheus.Registerer,
 	cfg *config.Config,
-<<<<<<< HEAD
-	infoClient info.Client,
-	pChainClient platformvm.Client,
 ) (*AppRequestNetwork, error) {
-=======
-) (*AppRequestNetwork, map[ids.ID]chan message.InboundMessage, error) {
->>>>>>> 271c571f
 	logger := logging.NewLogger(
 		"awm-relayer-p2p",
 		logging.NewWrappedCore(
@@ -60,18 +54,6 @@
 		),
 	)
 
-<<<<<<< HEAD
-	networkID, err := infoClient.GetNetworkID(context.Background())
-	if err != nil {
-		logger.Error(
-			"Failed to get network ID",
-			zap.Error(err),
-		)
-		return nil, err
-	}
-
-=======
->>>>>>> 271c571f
 	// Create the test network for AppRequests
 	var trackedSubnets set.Set[ids.ID]
 	for _, sourceBlockchain := range cfg.SourceBlockchains {
@@ -93,7 +75,7 @@
 			"Failed to create info API",
 			zap.Error(err),
 		)
-		return nil, nil, err
+		return nil, err
 	}
 	networkID, err := infoAPI.GetNetworkID(context.Background())
 	if err != nil {
@@ -101,7 +83,7 @@
 			"Failed to get network ID",
 			zap.Error(err),
 		)
-		return nil, nil, err
+		return nil, err
 	}
 
 	testNetwork, err := network.NewTestNetwork(logger, networkID, snowVdrs.NewManager(), trackedSubnets, handler)

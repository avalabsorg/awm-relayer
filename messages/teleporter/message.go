// Copyright (C) 2023, Ava Labs, Inc. All rights reserved.
// See the file LICENSE for licensing terms.

package teleporter

import (
	"fmt"
	"math/big"

	"github.com/ava-labs/avalanchego/ids"
	"github.com/ava-labs/subnet-evm/accounts/abi"
	"github.com/ethereum/go-ethereum/common"
)

// TeleporterMessage contains the Teleporter message, including
// the payload Message as a byte slice
type TeleporterMessage struct {
	MessageID               *big.Int                   `json:"messageID"`
	SenderAddress           common.Address             `json:"senderAddress"`
	DestinationAddress      common.Address             `json:"destinationAddress"`
	RequiredGasLimit        *big.Int                   `json:"requiredGasLimit"`
	AllowedRelayerAddresses []common.Address           `json:"allowedRelayerAddresses"`
	Receipts                []TeleporterMessageReceipt `json:"receipts"`
	Message                 []byte                     `json:"message"`
}

// TeleporterMessageReceipt corresponds to the receipt of a Teleporter message ID
// and the relayer reward address for that message
type TeleporterMessageReceipt struct {
	ReceivedMessageID    *big.Int       `json:"receivedMessageID"`
	RelayerRewardAddress common.Address `json:"relayerRewardAddress"`
}

// ReceiveCrossChainMessageInput is the input to receiveCrossChainMessage call
// in the contract deployed on the destination chain
type ReceiveCrossChainMessageInput struct {
	RelayerRewardAddress common.Address `json:"relayerRewardAddress"`
}

// MessageReceivedInput is the input to messageReceived call
// in the contract deployed on the destination chain
type MessageReceivedInput struct {
	OriginChainID ids.ID   `json:"originChainID"`
	MessageID     *big.Int `json:"messageID"`
}

// UnpackTeleporterMessage unpacks message bytes according to EVM ABI encoding rules into a TeleporterMessage
func UnpackTeleporterMessage(messageBytes []byte) (*TeleporterMessage, error) {
	args := abi.Arguments{
		{
			Name: "teleporterMessage",
			Type: TeleporterMessageABI,
		},
	}
	unpacked, err := args.Unpack(messageBytes)
	if err != nil {
		return nil, fmt.Errorf("failed to unpack to teleporter message with err: %v", err)
	}
	type teleporterMessageArg struct {
		TeleporterMessage TeleporterMessage `json:"teleporterMessage"`
	}
	var teleporterMessage teleporterMessageArg
	err = args.Copy(&teleporterMessage, unpacked)
	if err != nil {
		return nil, err
	}
	return &teleporterMessage.TeleporterMessage, nil
}

// PackReceiveCrossChainMessage packs a ReceiveCrossChainMessageInput to form a call to the receiveCrossChainMessage function
func PackReceiveCrossChainMessage(inputStruct ReceiveCrossChainMessageInput) ([]byte, error) {
	return EVMTeleporterContractABI.Pack("receiveCrossChainMessage", inputStruct.RelayerRewardAddress)
}

// PackMessageReceived packs a MessageReceivedInput to form a call to the messageReceived function
func PackMessageReceived(inputStruct MessageReceivedInput) ([]byte, error) {
	return EVMTeleporterContractABI.Pack("messageReceived", inputStruct.OriginChainID, inputStruct.MessageID)
}

<<<<<<< HEAD
// UnpackMessageReceivedResult attempts to unpack result bytes to a bool indicating whether the message was received
func UnpackMessageReceivedResult(result []byte) (bool, error) {
=======
func packMessageReceivedOutput(success bool) ([]byte, error) {
	return EVMTeleporterContractABI.PackOutput("messageReceived", success)
}

func unpackMessageReceivedResult(result []byte) (bool, error) {
>>>>>>> 074e8aa6
	var success bool
	err := EVMTeleporterContractABI.UnpackIntoInterface(&success, "messageReceived", result)
	return success, err
}

// CAUTION: PackEvent is documented as not supporting struct types, so this should only be used for testing puposes.
// In a real setting, the Teleporter contract should pack the event.
// PackSendCrossChainMessageEvent packs the SendCrossChainMessage event type.
func PackSendCrossChainMessageEvent(destinationChainID common.Hash, message TeleporterMessage) ([]byte, error) {
	_, hashes, err := EVMTeleporterContractABI.PackEvent("SendCrossChainMessage", destinationChainID, message.MessageID, message)
	return hashes, err
}<|MERGE_RESOLUTION|>--- conflicted
+++ resolved
@@ -77,19 +77,15 @@
 	return EVMTeleporterContractABI.Pack("messageReceived", inputStruct.OriginChainID, inputStruct.MessageID)
 }
 
-<<<<<<< HEAD
 // UnpackMessageReceivedResult attempts to unpack result bytes to a bool indicating whether the message was received
 func UnpackMessageReceivedResult(result []byte) (bool, error) {
-=======
-func packMessageReceivedOutput(success bool) ([]byte, error) {
-	return EVMTeleporterContractABI.PackOutput("messageReceived", success)
-}
-
-func unpackMessageReceivedResult(result []byte) (bool, error) {
->>>>>>> 074e8aa6
 	var success bool
 	err := EVMTeleporterContractABI.UnpackIntoInterface(&success, "messageReceived", result)
 	return success, err
+}
+
+func PackMessageReceivedOutput(success bool) ([]byte, error) {
+	return EVMTeleporterContractABI.PackOutput("messageReceived", success)
 }
 
 // CAUTION: PackEvent is documented as not supporting struct types, so this should only be used for testing puposes.
